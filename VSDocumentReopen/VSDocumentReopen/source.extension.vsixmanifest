﻿<?xml version="1.0" encoding="utf-8"?>
<PackageManifest Version="2.0.0" xmlns="http://schemas.microsoft.com/developer/vsx-schema/2011" xmlns:d="http://schemas.microsoft.com/developer/vsx-schema-design/2011">
    <Metadata>
<<<<<<< HEAD
        <Identity Id="VSDocumentReopen.d1377e39-78d6-4895-abdf-af7f6df3bb2b" Version="1.1.1" Language="en-US" Publisher="Imre Toth" />
        <DisplayName>Visual Studio Document Reopen</DisplayName>
=======
        <Identity Id="VSDocumentReopen.d1377e39-78d6-4895-abdf-af7f6df3bb2b" Version="1.2.0" Language="en-US" Publisher="Imre Toth" />
        <DisplayName>VisualStudio Document Reopen</DisplayName>
>>>>>>> dedc27f2
        <Description xml:space="preserve">Visual Studio Extension to reopen the last closed documents with (CTRL + SHIFT + T)</Description>
        <MoreInfo>https://github.com/majorimi/vs-reopen</MoreInfo>
        <License>Resources\LICENSE.txt</License>
        <ReleaseNotes>https://github.com/majorimi/vs-reopen/blob/master/ReleaseNotes.md</ReleaseNotes>
        <Icon>Resources\icon.png</Icon>
        <PreviewImage>Resources\VsToolsMenu.png</PreviewImage>
        <Tags>VS Reopen Document Tool</Tags>
    </Metadata>
    <Installation>
        <InstallationTarget Id="Microsoft.VisualStudio.Community" Version="[14.0, 16.0)" />
    </Installation>
    <Dependencies>
        <Dependency Id="Microsoft.Framework.NDP" DisplayName="Microsoft .NET Framework" d:Source="Manual" Version="[4.5,)" />
        <Dependency Id="Microsoft.VisualStudio.MPF.15.0" DisplayName="Visual Studio MPF 15.0" d:Source="Installed" Version="[15.0]" />
    </Dependencies>
    <Prerequisites>
        <Prerequisite Id="Microsoft.VisualStudio.Component.CoreEditor" Version="[15.0,16.0)" DisplayName="Visual Studio core editor" />
    </Prerequisites>
    <Assets>
        <Asset Type="Microsoft.VisualStudio.VsPackage" d:Source="Project" d:ProjectName="%CurrentProject%" Path="|%CurrentProject%;PkgdefProjectOutputGroup|" />
    </Assets>
</PackageManifest><|MERGE_RESOLUTION|>--- conflicted
+++ resolved
@@ -1,13 +1,8 @@
 ﻿<?xml version="1.0" encoding="utf-8"?>
 <PackageManifest Version="2.0.0" xmlns="http://schemas.microsoft.com/developer/vsx-schema/2011" xmlns:d="http://schemas.microsoft.com/developer/vsx-schema-design/2011">
     <Metadata>
-<<<<<<< HEAD
-        <Identity Id="VSDocumentReopen.d1377e39-78d6-4895-abdf-af7f6df3bb2b" Version="1.1.1" Language="en-US" Publisher="Imre Toth" />
+        <Identity Id="VSDocumentReopen.d1377e39-78d6-4895-abdf-af7f6df3bb2b" Version="1.2.0" Language="en-US" Publisher="Imre Toth" />
         <DisplayName>Visual Studio Document Reopen</DisplayName>
-=======
-        <Identity Id="VSDocumentReopen.d1377e39-78d6-4895-abdf-af7f6df3bb2b" Version="1.2.0" Language="en-US" Publisher="Imre Toth" />
-        <DisplayName>VisualStudio Document Reopen</DisplayName>
->>>>>>> dedc27f2
         <Description xml:space="preserve">Visual Studio Extension to reopen the last closed documents with (CTRL + SHIFT + T)</Description>
         <MoreInfo>https://github.com/majorimi/vs-reopen</MoreInfo>
         <License>Resources\LICENSE.txt</License>
